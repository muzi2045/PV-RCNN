--- conflicted
+++ resolved
@@ -2,7 +2,6 @@
 
 import open3d as o3d 
 import torch
-<<<<<<< HEAD
 import math
 
 from pvrcnn.core import cfg, Preprocessor
@@ -93,13 +92,6 @@
         # print(opt.get_field_of_view())
         # opt.change_field_of_view(0.6)
         return False
-=======
-import matplotlib.pyplot as plt
-
-from pvrcnn.core import cfg, Preprocessor, AnchorGenerator
-from pvrcnn.core.bev_drawer import Drawer
-from pvrcnn.detector import Second
->>>>>>> 07895084
 
     def capture_depth(vis):
         depth = vis.capture_depth_image("depth.png")
@@ -166,41 +158,8 @@
     epoch = ckpt['epoch']
     return epoch
 
-<<<<<<< HEAD
-def main():
-    ckpt_path = './pvrcnn/ckpts/epoch_5.pth'
-    ckpt = torch.load(ckpt_path)
-    preprocessor = Preprocessor(cfg)
-    net = Second(cfg).cuda().eval()
-    net.load_state_dict(ckpt['state_dict'])
-    basedir = osp.join('/home/muzi2045/Documents/project/data_annoation/3D_pcd', 'lidar')
-    item = dict(points=[
-        np.fromfile(osp.join(basedir, '0.bin'), np.float32).reshape(-1, 4),
-    ])
-    with torch.no_grad():
-        item = to_device(preprocessor(item))
-        anchors = AnchorGenerator(cfg).anchors.cuda()
-        out = net.forward(item)
-        top_boxes, top_scores, top_classes = inference(out, anchors, cfg)
-    top_boxes = top_boxes.detach().cpu().numpy()
-    top_scores = top_scores.detach().cpu().numpy()
-    top_classes = top_classes.detach().cpu().numpy()
-    # print("top_boxes:", top_boxes)
-    # print("top_scores:", top_scores)
-    # print("top_classes:", top_classes)
-    point_cloud = np.fromfile(osp.join(basedir, '0.bin'), dtype=np.float32).reshape(-1, 4)[:, :3]
-    pcd = o3d.geometry.PointCloud()
-    pcd.points = o3d.utility.Vector3dVector(point_cloud)
-
-    box_to_draw = []
-    for box in top_boxes:
-        line_set = box2lineset(box)
-        box_to_draw.append(line_set)
-    box_to_draw.append(pcd)
-    custom_draw_geometry_with_key_callback(box_to_draw)
-=======
 def get_model(cfg):
-    cfg.merge_from_file('../configs/second/car.yaml')
+    cfg.merge_from_file('./configs/UDI/all_class_lite.yaml')
     anchors = AnchorGenerator(cfg).anchors
     preprocessor = Preprocessor(cfg)
     model = Second(cfg).cuda().eval()
@@ -219,9 +178,8 @@
             item[key] = item[key].cuda()
         boxes, batch_idx, class_idx, scores = model.inference(item)
     viz_detections(points, boxes)
->>>>>>> 07895084
 
 
 if __name__ == '__main__':
-    cfg.merge_from_file('./configs/UDI/all_class_lite.yaml')
+    # cfg.merge_from_file('./configs/UDI/all_class_lite.yaml')
     main()