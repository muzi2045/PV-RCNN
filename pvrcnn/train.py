import os
import os.path as osp
import torch
from tqdm import tqdm
from torch.utils.data import DataLoader
import multiprocessing

from tensorboardX import SummaryWriter
from pvrcnn.detector import ProposalLoss, PV_RCNN, Second
from pvrcnn.core import cfg, TrainPreprocessor, VisdomLinePlotter
from pvrcnn.dataset import KittiDatasetTrain
from pvrcnn.dataset import UDIDatasetTrain


def build_train_dataloader(cfg, preprocessor):
    dataloader = DataLoader(
        UDIDatasetTrain(cfg),
        collate_fn=preprocessor.collate,
        batch_size=cfg.TRAIN.BATCH_SIZE,
<<<<<<< HEAD
        num_workers=1,
=======
        num_workers=6,
>>>>>>> 07895084
    )
    return dataloader


def save_cpkt(model, optimizer, epoch, meta=None):
    fpath = f'./ckpts/epoch_{epoch}.pth'
    ckpt = dict(
        state_dict=model.state_dict(),
        optimizer=optimizer.state_dict(),
        epoch=epoch,
        meta=meta,
    )
    os.makedirs('./ckpts', exist_ok=True)
    torch.save(ckpt, fpath)


def load_ckpt(fpath, model, optimizer):
    if not osp.isfile(fpath):
        return 0
    ckpt = torch.load(fpath)
    model.load_state_dict(ckpt['state_dict'])
    optimizer.load_state_dict(ckpt['optimizer'])
    epoch = ckpt['epoch']
    return epoch


def update_plot(losses, prefix):
    for key in ['loss', 'cls_loss', 'reg_loss']:
        print(f'{prefix}_{key}', losses[key].item())
        # plotter.update(f'{prefix}_{key}', losses[key].item())

def init_tensorboardX():
    summary_dir = './summary'
    os.makedirs(summary_dir, exist_ok=True)
    summary_writer = SummaryWriter(str(summary_dir))
    return summary_writer

def update_tensorboardX(writer, losses, predfix, step):
    for key in ['loss', 'cls_loss', 'reg_loss']:
        writer.add_scalar(predfix + "/", losses[key].item() ,step)

def to_device(item):
    keys = ['G_cls', 'G_reg', 'M_cls', 'M_reg', 'points',
        'features', 'coordinates', 'occupancy']
    for key in keys:
        item[key] = item[key].cuda()


def train_model(model, dataloader, optimizer, lr_scheduler, loss_fn, epochs, start_epoch=0):
    model.train()
    summary_writer = init_tensorboardX()
    for epoch in range(start_epoch, epochs):
        for step, item in enumerate(tqdm(dataloader, desc=f'Epoch {epoch}')):
            to_device(item)
            optimizer.zero_grad()
            out = model(item)
            losses = loss_fn(out)
            losses['loss'].backward()
            torch.nn.utils.clip_grad_norm_(model.parameters(), max_norm=35)
            optimizer.step()
            lr_scheduler.step()
            if(step % 50) == 0:
                update_tensorboardX(summary_writer, losses, 'step', 5714*epoch+ step)
            if (step % 100) == 0:
                update_plot(losses, 'step')
        if (epoch % 3) == 0 or (epoch == epochs - 1):
            save_cpkt(model, optimizer, epoch)
    summary_writer.close()


def build_lr_scheduler(optimizer, cfg, start_epoch, N):
    last_epoch = start_epoch * N / cfg.TRAIN.BATCH_SIZE
    scheduler = torch.optim.lr_scheduler.OneCycleLR(
        optimizer, max_lr=0.01, steps_per_epoch=N,
        epochs=cfg.TRAIN.EPOCHS, last_epoch=last_epoch)
    return scheduler


def main():
    """TODO: Trainer class to manage objects."""
    # model = Second(cfg).cuda()
    model = PV_RCNN(cfg).cuda()
    parameters = model.parameters()
    loss_fn = ProposalLoss(cfg)
    preprocessor = TrainPreprocessor(cfg)
    dataloader = build_train_dataloader(cfg, preprocessor)
    optimizer = torch.optim.Adam(parameters, lr=0.01)
    start_epoch = load_ckpt('./ckpts/epoch_10.pth', model, optimizer)
    scheduler = build_lr_scheduler(optimizer, cfg, start_epoch, len(dataloader))
    train_model(model, dataloader, optimizer,
        scheduler, loss_fn, cfg.TRAIN.EPOCHS, start_epoch)


if __name__ == '__main__':
    try:
        multiprocessing.set_start_method('spawn')
    except RuntimeError:
        pass
    # global plotter
    # plotter = VisdomLinePlotter(env='training')
    cfg.merge_from_file('../configs/UDI/all_class_lite.yaml')
    main()<|MERGE_RESOLUTION|>--- conflicted
+++ resolved
@@ -17,11 +17,7 @@
         UDIDatasetTrain(cfg),
         collate_fn=preprocessor.collate,
         batch_size=cfg.TRAIN.BATCH_SIZE,
-<<<<<<< HEAD
         num_workers=1,
-=======
-        num_workers=6,
->>>>>>> 07895084
     )
     return dataloader
 
@@ -102,8 +98,8 @@
 
 def main():
     """TODO: Trainer class to manage objects."""
-    # model = Second(cfg).cuda()
-    model = PV_RCNN(cfg).cuda()
+    model = Second(cfg).cuda()
+    # model = PV_RCNN(cfg).cuda()
     parameters = model.parameters()
     loss_fn = ProposalLoss(cfg)
     preprocessor = TrainPreprocessor(cfg)
